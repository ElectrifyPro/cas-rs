--- conflicted
+++ resolved
@@ -38,7 +38,6 @@
     analyzed: &AnalyzedExpr,
     options: GraphOptions,
 ) -> Vec<GraphPoint<f64>> {
-<<<<<<< HEAD
     match analyzed.independent {
         Variable::X => {
             let (bounds, cross_axis_bounds) = {
@@ -52,7 +51,6 @@
                 cross_axis_bounds,
                 |previous, current| (current.1 - previous.1) / (current.0 - previous.0) / options.scale.1,
                 (options.scale.0 / 64.0, options.scale.0 / 16.0),
-                |x, y| GraphPoint(x, y),
             )
         },
         Variable::Y => {
@@ -67,7 +65,6 @@
                 cross_axis_bounds,
                 |previous, current| (current.0 - previous.0) / (current.1 - previous.1) / options.scale.0,
                 (options.scale.1 / 64.0, options.scale.1 / 16.0),
-                |y, x| GraphPoint(x, y),
             )
         },
         Variable::Theta => evaluate_polar_expr(analyzed, options),
@@ -81,12 +78,8 @@
     cross_axis_bounds: (f64, f64),
     compute_slope: impl Fn(GraphPoint<f64>, GraphPoint<f64>) -> f64,
     step_len: (f64, f64),
-    create_point: impl Fn(f64, f64) -> GraphPoint<f64>,
 ) -> Vec<GraphPoint<f64>> {
-    let mut ctxt = Ctxt::default();
-=======
     let mut vm = create_vm(analyzed);
->>>>>>> d70d5076
     let mut points = Vec::new();
 
     let mut last_point = None;
@@ -96,15 +89,10 @@
     let (min_step_len, max_step_len) = step_len;
     let mut last_slope: Option<f64> = None;
 
+    let symbol = vm.sym_table.resolve_symbol(analyzed.independent.as_str())
+        .expect("symbol must exist since we just created it in `create_vm`");
+
     while current_trace <= bounds.1 {
-<<<<<<< HEAD
-        ctxt.add_var(analyzed.independent.as_str(), current_trace.into());
-        if let Ok(Value::Float(float)) = analyzed.expr.eval(&mut ctxt).map(|v| v.coerce_float()) {
-            let point = create_point(current_trace, float.to_f64());
-=======
-        let Some(symbol) = vm.sym_table.resolve_symbol(analyzed.independent.as_str()) else {
-            unreachable!("symbol must exist");
-        };
         vm.variables.insert(symbol.id, current_trace.into());
 
         if let Ok(Value::Float(float)) = vm.run().map(|v| v.coerce_float()) {
@@ -113,7 +101,6 @@
                 Variable::Y => GraphPoint(float.to_f64(), current_trace),
                 Variable::Theta => todo!("polar coordinates"),
             };
->>>>>>> d70d5076
             points.push(point);
 
             last_point = current_point;
@@ -159,7 +146,7 @@
     analyzed: &AnalyzedExpr,
     options: GraphOptions,
 ) -> Vec<GraphPoint<f64>> {
-    let mut ctxt = Ctxt::default();
+    let mut vm = create_vm(analyzed);
     let mut points = Vec::new();
 
     let mut current_trace = 0.0;
@@ -170,9 +157,12 @@
     let bound = (options.scale.0 * options.scale.1) * 2.0 * std::f64::consts::PI;
     let step_len = (options.scale.0 + options.scale.1) / 1024.0;
 
+    let symbol = vm.sym_table.resolve_symbol(analyzed.independent.as_str())
+        .expect("symbol must exist since we just created it in `create_vm`");
+
     while current_trace <= bound {
-        ctxt.add_var(analyzed.independent.as_str(), current_trace.into());
-        if let Ok(Value::Float(r)) = analyzed.expr.eval(&mut ctxt).map(|v| v.coerce_float()) {
+        vm.variables.insert(symbol.id, current_trace.into());
+        if let Ok(Value::Float(r)) = vm.run().map(|v| v.coerce_float()) {
             let f64_r = r.to_f64();
 
             points.push(GraphPoint(
@@ -188,8 +178,8 @@
                     // same, assume the expression is periodic and stop evaluating
                     // TODO: this is very naive and can still fail for some expressions
                     let r_at_next_revolution = {
-                        ctxt.add_var(analyzed.independent.as_str(), next_trace_revolution.into());
-                        if let Ok(Value::Float(r)) = analyzed.expr.eval(&mut ctxt).map(|v| v.coerce_float()) {
+                        vm.variables.insert(symbol.id, next_trace_revolution.into());
+                        if let Ok(Value::Float(r)) = vm.run().map(|v| v.coerce_float()) {
                             r.to_f64()
                         } else {
                             break;
