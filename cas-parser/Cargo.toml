[package]
name = "cas-parser"
description = "Parser for the CalcScript language"
version = "0.1.0"
edition = "2021"
license = "MIT"
repository = "https://github.com/ElectrifyPro/cas-rs"
keywords = ["calcscript", "parser", "lexer", "calculator"]
categories = ["mathematics", "parser-implementations"]

# See more keys and their definitions at https://doc.rust-lang.org/cargo/reference/manifest.html

[features]
serde = ["dep:serde"]

[dev-dependencies]
pretty_assertions = "1.3.0"

[dependencies.serde]
version = "1.0.188"
features = ["derive"]
optional = true

[dependencies]
ariadne = "0.2.0"
<<<<<<< HEAD
cas-attrs = { version = "0.1.0", path = "../cas-attrs" }
cas-error = { version = "0.1.0", path = "../cas-error" }
logos = "0.13.0"
=======
logos = "0.14"
>>>>>>> d70d5076
<|MERGE_RESOLUTION|>--- conflicted
+++ resolved
@@ -23,10 +23,6 @@
 
 [dependencies]
 ariadne = "0.2.0"
-<<<<<<< HEAD
 cas-attrs = { version = "0.1.0", path = "../cas-attrs" }
 cas-error = { version = "0.1.0", path = "../cas-error" }
-logos = "0.13.0"
-=======
-logos = "0.14"
->>>>>>> d70d5076
+logos = "0.14"