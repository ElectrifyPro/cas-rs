use cas_error::Error;
use crate::{
    parser::{
        ast::{
            assign::Assign,
            binary::Binary,
            block::Block,
            branch::{Of, Then},
            call::Call,
            for_expr::For,
            if_expr::If,
            index::Index,
            literal::Literal,
            loop_expr::{Break, Continue, Loop},
            paren::Paren,
            product::Product,
            range::Range,
            return_expr::Return,
            sum::Sum,
            unary::Unary,
            while_expr::While,
        },
        error::{ExpectedExpr, UnclosedParenthesis},
        fmt::Latex,
        iter::ExprIter,
        token::{op::Precedence, CloseParen},
        Parse,
        ParseResult,
        Parser,
    },
    tokenizer::TokenKind,
    return_if_ok,
};
use std::fmt;

#[cfg(feature = "serde")]
use serde::{Deserialize, Serialize};

/// Represents any kind of expression in CalcScript.
///
/// An expression is any valid piece of code that can be evaluated to produce a value. Expressions
/// can be used as the right-hand side of an assignment, or as the argument to a function call.
<<<<<<< HEAD
#[derive(Debug, Clone, PartialEq)]
=======
///
/// In CalcBot, the `c-calculate` command accepts an expression as its argument.
#[derive(Debug, Clone, PartialEq, Eq)]
>>>>>>> d70d5076
#[cfg_attr(feature = "serde", derive(Serialize, Deserialize))]
pub enum Expr {
    /// A literal value.
    Literal(Literal),

    /// A parenthesized expression, such as `(1 + 2)`.
    Paren(Paren),

    /// A blocked expression, such as `{1 + 2}`.
    Block(Block),

    /// A sum expression, such as `sum n in 1..10 of n`.
    Sum(Sum),

    /// A product expression, such as `product n in 1..10 of n`.
    Product(Product),

    /// An if expression, such as `if x > 0 then x else -x`.
    If(If),

    /// A loop expression, as in `loop { ... }`.
    Loop(Loop),

    /// A while loop expression, as in `while x > 0 then { ... }`.
    While(While),

    /// A for loop expression, as in `for i in 0..10 then print(i)`.
    For(For),

    /// A then expression, as in `then x += 1`.
    Then(Then),

    /// An of expression, as in `of x`.
    Of(Of),

    /// A break expression, used to exit a loop, optionally with a value.
    Break(Break),

    /// A continue expression, used to skip the rest of a loop iteration.
    Continue(Continue),

    /// A return expression, as in `return x`, used to return a value from a function.
    Return(Return),

    /// A function call, such as `abs(-1)`.
    Call(Call),

    /// List indexing, such as `list[0]`.
    Index(Index),

    /// A unary operation, such as `-1` or `!true`.
    Unary(Unary),

    /// A binary operation, such as `1 + 2`.
    Binary(Binary),

    /// An assignment of a variable or function, such as `x = 1` or `f(x) = x^2`.
    Assign(Assign),

    /// A range expression, such as `1..10`.
    Range(Range),
}

impl Expr {
    /// Returns the span of the expression.
    pub fn span(&self) -> std::ops::Range<usize> {
        match self {
            Expr::Literal(literal) => literal.span(),
            Expr::Paren(paren) => paren.span(),
            Expr::Block(block) => block.span(),
            Expr::Sum(sum) => sum.span(),
            Expr::Product(product) => product.span(),
            Expr::If(if_expr) => if_expr.span(),
            Expr::Loop(loop_expr) => loop_expr.span(),
            Expr::While(while_expr) => while_expr.span(),
            Expr::For(for_expr) => for_expr.span(),
            Expr::Then(then) => then.span(),
            Expr::Of(of) => of.span(),
            Expr::Break(break_expr) => break_expr.span(),
            Expr::Continue(continue_expr) => continue_expr.span(),
            Expr::Return(return_expr) => return_expr.span(),
            Expr::Call(call) => call.span(),
            Expr::Index(index) => index.span(),
            Expr::Unary(unary) => unary.span(),
            Expr::Binary(binary) => binary.span(),
            Expr::Assign(assign) => assign.span(),
            Expr::Range(range) => range.span(),
        }
    }

    /// Returns an iterator that traverses the tree of expressions in left-to-right post-order
    /// (i.e. depth-first).
    pub fn post_order_iter(&self) -> ExprIter {
        ExprIter::new(self)
    }

    /// If this expression is a [`Expr::Paren`], returns the innermost expression in the
    /// parenthesized expression. Otherwise, returns `self`.
    pub fn innermost(&self) -> &Expr {
        let mut inner = self;
        while let Expr::Paren(paren) = inner {
            inner = &paren.expr;
        }
        inner
    }

    /// Returns true if the given expression can be used as a target for implicit multiplication.
    pub fn is_implicit_mul_target(&self) -> bool {
        // TODO: there may be more reasonable targets
        matches!(self,
            Expr::Literal(Literal::Integer(_))
                | Expr::Literal(Literal::Float(_))
                | Expr::Literal(Literal::Radix(_))
                | Expr::Literal(Literal::Symbol(_))
                | Expr::Paren(_)
                | Expr::Call(_)
                | Expr::Unary(_)
        )
    }
}

impl<'source> Parse<'source> for Expr {
    fn std_parse(
        input: &mut Parser<'source>,
        recoverable_errors: &mut Vec<Error>
    ) -> Result<Self, Vec<Error>> {
        if input.clone().try_parse::<CloseParen>().is_ok() {
            return Err(vec![input.error(UnclosedParenthesis { opening: false })]);
        }

        let _ = return_if_ok!(input.try_parse().map(Self::Assign).forward_errors(recoverable_errors));
        let lhs = Unary::parse_or_lower(input, recoverable_errors)?;
        Ok(Binary::parse_expr(input, recoverable_errors, lhs, Precedence::Any)?.0)
    }
}

/// Implements [`Parse`] for an [`Expr`] variant by parsing an [`Expr`] and then converting it to the
/// variant.
///
/// This is done for completeness.
macro_rules! impl_by_parsing_expr {
    ($( $variant:ident $expected:literal ),* $(,)?) => {
        $(
            impl<'source> Parse<'source> for $variant {
                fn std_parse(
                    input: &mut Parser<'source>,
                    recoverable_errors: &mut Vec<Error>
                ) -> Result<Self, Vec<Error>> {
                    match input.try_parse::<Expr>().forward_errors(recoverable_errors) {
                        Ok(Expr::$variant(expr)) => Ok(expr),
                        _ => Err(vec![input.error(ExpectedExpr { expected: $expected })]),
                    }
                }
            }
        )*
    };
}

impl_by_parsing_expr!(
    Call "a function call",
    Index "a list indexing expression",
    Unary "a unary operation",
    Range "a range expression"
);

impl std::fmt::Display for Expr {
    fn fmt(&self, f: &mut fmt::Formatter<'_>) -> fmt::Result {
        match self {
            Expr::Literal(literal) => literal.fmt(f),
            Expr::Paren(paren) => paren.fmt(f),
            Expr::Block(block) => block.fmt(f),
            Expr::Sum(sum) => sum.fmt(f),
            Expr::Product(product) => product.fmt(f),
            Expr::If(if_expr) => if_expr.fmt(f),
            Expr::Loop(loop_expr) => loop_expr.fmt(f),
            Expr::While(while_expr) => while_expr.fmt(f),
            Expr::For(for_expr) => for_expr.fmt(f),
            Expr::Then(then) => then.fmt(f),
            Expr::Of(of) => of.fmt(f),
            Expr::Break(break_expr) => break_expr.fmt(f),
            Expr::Continue(continue_expr) => continue_expr.fmt(f),
            Expr::Return(return_expr) => return_expr.fmt(f),
            Expr::Call(call) => call.fmt(f),
            Expr::Index(index) => index.fmt(f),
            Expr::Unary(unary) => unary.fmt(f),
            Expr::Binary(binary) => binary.fmt(f),
            Expr::Assign(assign) => assign.fmt(f),
            Expr::Range(range) => range.fmt(f),
        }
    }
}

impl Latex for Expr {
    fn fmt_latex(&self, f: &mut fmt::Formatter) -> fmt::Result {
        match self {
            Expr::Literal(literal) => literal.fmt_latex(f),
            Expr::Paren(paren) => paren.fmt_latex(f),
            Expr::Block(block) => block.fmt_latex(f),
            Expr::Sum(sum) => sum.fmt_latex(f),
            Expr::Product(product) => product.fmt_latex(f),
            Expr::If(if_expr) => if_expr.fmt_latex(f),
            Expr::Loop(loop_expr) => loop_expr.fmt_latex(f),
            Expr::While(while_expr) => while_expr.fmt_latex(f),
            Expr::For(for_expr) => for_expr.fmt_latex(f),
            Expr::Then(then) => then.fmt_latex(f),
            Expr::Of(of) => of.fmt_latex(f),
            Expr::Break(break_expr) => break_expr.fmt_latex(f),
            Expr::Continue(continue_expr) => continue_expr.fmt_latex(f),
            Expr::Return(return_expr) => return_expr.fmt_latex(f),
            Expr::Call(call) => call.fmt_latex(f),
            Expr::Index(index) => index.fmt_latex(f),
            Expr::Unary(unary) => unary.fmt_latex(f),
            Expr::Binary(binary) => binary.fmt_latex(f),
            Expr::Assign(assign) => assign.fmt_latex(f),
            Expr::Range(range) => range.fmt_latex(f),
        }
    }
}

/// Represents a primary expression in CalcScript.
///
/// Primary expressions extend the concept of [`Atom`] by allowing for more complex and ambiguous
/// expressions that are still self-contained. These extensions include function calls and list
/// indexing expressions, which can be ambiguous when encountered in isolation.
///
/// For example, when trying to parse a [`Primary`], a literal value like `abc` cannot
/// automatically be declared a [`Primary::Literal`]. Instead, we must parse forward a little more
/// to see if this is actually calling a function named `abc`, or indexing into a list named `abc`,
/// or neither.
#[derive(Debug, Clone, PartialEq, Eq)]
pub enum Primary {
    /// A literal value.
    Literal(Literal),

    /// A parenthesized expression, such as `(1 + 2)`.
    Paren(Paren),

    /// A blocked expression, such as `{1 + 2}`.
    Block(Block),

    /// A sum expression, such as `sum n in 1..10 of n`.
    Sum(Sum),

    /// A product expression, such as `product n in 1..10 of n`.
    Product(Product),

    /// An if expression, such as `if x > 0 then x else -x`.
    If(If),

    /// A loop expression, as in `loop { ... }`.
    Loop(Loop),

    /// A while loop expression, as in `while x > 0 then { ... }`.
    While(While),

    /// A for loop expression, as in `for i in 0..10 then print(i)`.
    For(For),

    /// A then expression, as in `then x += 1`.
    Then(Then),

    /// An of expression, as in `of x`.
    Of(Of),

    /// A break expression, used to exit a loop, optionally with a value.
    Break(Break),

    /// A continue expression, used to skip the rest of a loop iteration.
    Continue(Continue),

    /// A return expression, as in `return x`, used to return a value from a function.
    Return(Return),

    /// A function call, such as `abs(-1)`.
    Call(Call),

    /// List indexing, such as `list[0]`.
    Index(Index),
}

impl Primary {
    /// Returns the span of the primary expression.
    pub fn span(&self) -> std::ops::Range<usize> {
        match self {
            Primary::Literal(literal) => literal.span(),
            Primary::Paren(paren) => paren.span(),
            Primary::Block(block) => block.span(),
            Primary::Sum(sum) => sum.span(),
            Primary::Product(product) => product.span(),
            Primary::If(if_expr) => if_expr.span(),
            Primary::Loop(loop_expr) => loop_expr.span(),
            Primary::While(while_expr) => while_expr.span(),
            Primary::For(for_expr) => for_expr.span(),
            Primary::Then(then) => then.span(),
            Primary::Of(of) => of.span(),
            Primary::Break(break_expr) => break_expr.span(),
            Primary::Continue(continue_expr) => continue_expr.span(),
            Primary::Return(return_expr) => return_expr.span(),
            Primary::Call(call) => call.span(),
            Primary::Index(index) => index.span(),
        }
    }
}

impl<'source> Parse<'source> for Primary {
    fn std_parse(
        input: &mut Parser<'source>,
        recoverable_errors: &mut Vec<Error>
    ) -> Result<Self, Vec<Error>> {
        let atom = input.try_parse::<Atom>().forward_errors(recoverable_errors)?;
        let mut primary = Primary::from(atom);

        loop {
            let mut fork = input.clone();
            match fork.next_token() {
                Ok(next) if next.kind == TokenKind::OpenParen || next.kind == TokenKind::Quote => {
                    match Call::parse_or_lower(input, recoverable_errors, primary)? {
                        (new_primary, true) => primary = new_primary,
                        // call was not parsed; is this implicit multiplication?
                        (unchanged_primary, false) => break Ok(unchanged_primary),
                    }
                },
                Ok(next) if next.kind == TokenKind::OpenSquare => {
                    match Index::parse_or_lower(input, recoverable_errors, primary) {
                        (new_primary, true) => primary = new_primary,
                        (unchanged_primary, false) => break Ok(unchanged_primary),
                    }
                },
                _ => break Ok(primary),
            }
        }
    }
}

impl From<Primary> for Expr {
    fn from(primary: Primary) -> Self {
        match primary {
            Primary::Literal(literal) => Self::Literal(literal),
            Primary::Paren(paren) => Self::Paren(paren),
            Primary::Block(block) => Self::Block(block),
            Primary::Sum(sum) => Self::Sum(sum),
            Primary::Product(product) => Self::Product(product),
            Primary::If(if_expr) => Self::If(if_expr),
            Primary::Loop(loop_expr) => Self::Loop(loop_expr),
            Primary::While(while_expr) => Self::While(while_expr),
            Primary::For(for_expr) => Self::For(for_expr),
            Primary::Then(then) => Self::Then(then),
            Primary::Of(of) => Self::Of(of),
            Primary::Break(break_expr) => Self::Break(break_expr),
            Primary::Continue(continue_expr) => Self::Continue(continue_expr),
            Primary::Return(return_expr) => Self::Return(return_expr),
            Primary::Call(call) => Self::Call(call),
            Primary::Index(index) => Self::Index(index),
        }
    }
}

/// Represents an atom expression in CalcScript.
///
/// Atom expressions are the simplest kind of expression, and are entirely unambiguous to parse,
/// meaning that they can be parsed without needing any context.
///
/// For example, a literal value like `1` or `true` has no ambiguity; when we encounter a numeric
/// or boolean token, we know that it must be a literal value.
///
/// Some expressions, like `if` expressions or `loop` expressions, are also atom expressions,
/// because they have a unique keyword that identifies them; when we encounter the `if` keyword, we
/// automatically know there is only one correct way to parse the expression.
///
/// In addition, all atom expressions are self-contained. This means that atom expressions within a
/// larger [`Expr`] can be replaced with semantically equivalent, but different variants of atom
/// expressions, and the larger expression will still be valid.
#[derive(Debug, Clone, PartialEq, Eq)]
pub enum Atom {
    /// A literal value.
    Literal(Literal),

    /// A parenthesized expression, such as `(1 + 2)`.
    Paren(Paren),

    /// A blocked expression, such as `{1 + 2}`.
    Block(Block),

    /// A sum expression, such as `sum n in 1..10 of n`.
    Sum(Sum),

    /// A product expression, such as `product n in 1..10 of n`.
    Product(Product),

    /// An if expression, such as `if x > 0 then x else -x`.
    If(If),

    /// A loop expression, as in `loop { ... }`.
    Loop(Loop),

    /// A while loop expression, as in `while x > 0 then { ... }`.
    While(While),

    /// A for loop expression, as in `for i in 0..10 then print(i)`.
    For(For),

    /// A then expression, as in `then x += 1`.
    Then(Then),

    /// An of expression, as in `of x`.
    Of(Of),

    /// A break expression, used to exit a loop, optionally with a value.
    Break(Break),

    /// A continue expression, used to skip the rest of a loop iteration.
    Continue(Continue),

    /// A return expression, as in `return x`, used to return a value from a function.
    Return(Return),
}

impl<'source> Parse<'source> for Atom {
    fn std_parse(
        input: &mut Parser<'source>,
        recoverable_errors: &mut Vec<Error>
    ) -> Result<Self, Vec<Error>> {
        #[inline]
        fn parse_no_branch<'source, T: Parse<'source>>(input: &mut Parser<'source>) -> ParseResult<T> {
            input.try_parse_with_state::<_, T>(|state| {
                state.allow_then = false;
                state.allow_of = false;
            })
        }

        // definitely not every `parse_no_then` is needed, but it's safest to just try them all
        // all this is to catch funny business like `if x > 0 { then x }`, where `then` is part
        // of the body, not directly after the condition; that's invalid
        let _ = return_if_ok!(parse_no_branch(input).map(Self::Literal).forward_errors(recoverable_errors));
        let _ = return_if_ok!(parse_no_branch(input).map(Self::Paren).forward_errors(recoverable_errors));
        let _ = return_if_ok!(parse_no_branch(input).map(Self::Block).forward_errors(recoverable_errors));
        let _ = return_if_ok!(parse_no_branch(input).map(Self::Sum).forward_errors(recoverable_errors));
        let _ = return_if_ok!(parse_no_branch(input).map(Self::Product).forward_errors(recoverable_errors));
        let _ = return_if_ok!(parse_no_branch(input).map(Self::If).forward_errors(recoverable_errors));
        let _ = return_if_ok!(parse_no_branch(input).map(Self::Loop).forward_errors(recoverable_errors));
        let _ = return_if_ok!(parse_no_branch(input).map(Self::While).forward_errors(recoverable_errors));
        let _ = return_if_ok!(parse_no_branch(input).map(Self::For).forward_errors(recoverable_errors));
        let _ = return_if_ok!(input.try_parse_with_state::<_, _>(|state| {
            state.allow_of = false;
        }).map(Self::Then).forward_errors(recoverable_errors));
        let _ = return_if_ok!(input.try_parse_with_state::<_, _>(|state| {
            state.allow_then = false;
        }).map(Self::Of).forward_errors(recoverable_errors));
        let _ = return_if_ok!(parse_no_branch(input).map(Self::Break).forward_errors(recoverable_errors));
        let _ = return_if_ok!(parse_no_branch(input).map(Self::Continue).forward_errors(recoverable_errors));
        parse_no_branch(input).map(Self::Return).forward_errors(recoverable_errors)
    }
}

impl From<Atom> for Primary {
    fn from(atom: Atom) -> Self {
        match atom {
            Atom::Literal(literal) => Self::Literal(literal),
            Atom::Paren(paren) => Self::Paren(paren),
            Atom::Block(block) => Self::Block(block),
            Atom::Sum(sum) => Self::Sum(sum),
            Atom::Product(product) => Self::Product(product),
            Atom::If(if_expr) => Self::If(if_expr),
            Atom::Loop(loop_expr) => Self::Loop(loop_expr),
            Atom::While(while_expr) => Self::While(while_expr),
            Atom::For(for_expr) => Self::For(for_expr),
            Atom::Then(then) => Self::Then(then),
            Atom::Of(of) => Self::Of(of),
            Atom::Break(break_expr) => Self::Break(break_expr),
            Atom::Continue(continue_expr) => Self::Continue(continue_expr),
            Atom::Return(return_expr) => Self::Return(return_expr),
        }
    }
}

impl From<Atom> for Expr {
    fn from(atom: Atom) -> Self {
        match atom {
            Atom::Literal(literal) => Self::Literal(literal),
            Atom::Paren(paren) => Self::Paren(paren),
            Atom::Block(block) => Self::Block(block),
            Atom::Sum(sum) => Self::Sum(sum),
            Atom::Product(product) => Self::Product(product),
            Atom::If(if_expr) => Self::If(if_expr),
            Atom::Loop(loop_expr) => Self::Loop(loop_expr),
            Atom::While(while_expr) => Self::While(while_expr),
            Atom::For(for_expr) => Self::For(for_expr),
            Atom::Then(then) => Self::Then(then),
            Atom::Of(of) => Self::Of(of),
            Atom::Break(break_expr) => Self::Break(break_expr),
            Atom::Continue(continue_expr) => Self::Continue(continue_expr),
            Atom::Return(return_expr) => Self::Return(return_expr),
        }
    }
}<|MERGE_RESOLUTION|>--- conflicted
+++ resolved
@@ -40,13 +40,7 @@
 ///
 /// An expression is any valid piece of code that can be evaluated to produce a value. Expressions
 /// can be used as the right-hand side of an assignment, or as the argument to a function call.
-<<<<<<< HEAD
-#[derive(Debug, Clone, PartialEq)]
-=======
-///
-/// In CalcBot, the `c-calculate` command accepts an expression as its argument.
 #[derive(Debug, Clone, PartialEq, Eq)]
->>>>>>> d70d5076
 #[cfg_attr(feature = "serde", derive(Serialize, Deserialize))]
 pub enum Expr {
     /// A literal value.
