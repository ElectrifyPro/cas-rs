[package]
name = "cas-graph"
description = "A customizable graphing calculator for CalcScript"
version = "0.1.0"
edition = "2021"
license = "MIT"
repository = "https://github.com/ElectrifyPro/cas-rs"
keywords = ["calcscript", "graphing", "calculator", "customizable"]
categories = ["mathematics", "visualization"]

# See more keys and their definitions at https://doc.rust-lang.org/cargo/reference/manifest.html

[dependencies]
cairo-rs = { version = "0.18.2", features = ["png"] }
<<<<<<< HEAD
cas-compute = { version = "0.1.0", path = "../cas-compute" }
cas-parser = { version = "0.1.0", path = "../cas-parser" }
=======
cas-compiler = { path = "../cas-compiler" }
cas-compute = { path = "../cas-compute" }
cas-error = { path = "../cas-error" }
cas-parser = { path = "../cas-parser" }
cas-vm = { path = "../cas-vm" }
>>>>>>> d70d5076
rayon = "1.7.0"<|MERGE_RESOLUTION|>--- conflicted
+++ resolved
@@ -12,14 +12,9 @@
 
 [dependencies]
 cairo-rs = { version = "0.18.2", features = ["png"] }
-<<<<<<< HEAD
+cas-compiler = { version = "0.1.0", path = "../cas-compiler" }
 cas-compute = { version = "0.1.0", path = "../cas-compute" }
+cas-error = { version = "0.1.0", path = "../cas-error" }
 cas-parser = { version = "0.1.0", path = "../cas-parser" }
-=======
-cas-compiler = { path = "../cas-compiler" }
-cas-compute = { path = "../cas-compute" }
-cas-error = { path = "../cas-error" }
-cas-parser = { path = "../cas-parser" }
-cas-vm = { path = "../cas-vm" }
->>>>>>> d70d5076
+cas-vm = { version = "0.1.0", path = "../cas-vm" }
 rayon = "1.7.0"